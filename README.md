# Singularity-mpi

This tool aims at running numerous experiments whose results are all aggregated to create a compatibility matrix for a given MPI 
implementation (e.g., OpenMPI or MPICH). In other terms, this tool will run different configurations of MPI on the host and within a 
container and check whether specific MPI applications/tests/benchmarks succeed. This is not meant to create an exhaustive 
compatibility matrix but rather an idea of what to expect since many parameters can impact the overall results (e.g., configuration of
the host, configuration of the MPI implementation).

# Preparation of the source code

Before installing this tool, please make sure that Go and Singularity are both properly installed.
Then, create the `$HOME/go/src/` directory: `mkdir -p $HOME/go/src/`.
Finally, check-out the source code: `cd $HOME/go/src/ && git clone https://github.com/sylabs/singularity-mpi.git`.

# Preparation of the host system

The tool relies heavily on the `singularity` command line for the creation of images. That command is invoked with `sudo`, virtually requiring users to enter their password for every single experiment the tool is executing. When considering that the tool may run dozens of experiments over several hours, having to enter a password for every image creation is quickly cumbersome and potentially a source of unexpected failres. It is therefore strongly encouraged to setup `sudo` so that a password is not requested when executing `singularity` commands. To do so, update your `sudo` configuration as follow:

Execute:
```
sudo visudo
```

Add a line at the end of your `sudo` configuration file (warning, if the line is not added at the end of the file, another rule may overwrite it) as follow, assuming that `singularity` is installed in `/usr/local`:
```
<userid>    ALL=(root)  NOPASSWD: /usr/local/bin/singularity
```
# Compilation

To compile the tool, you just need to execute the following command from the top directory of the source code: `cd $HOME/go/src/singularity-mpi && make`.
This will generate a `main` binary that can be used to run various experiments. Running `./main -h` command will display a help 
message that describes different options you could use while running the tool. 

# Experiments

The tool is based on the concept of *experiments*, which result in PASS/FAIL data for different versions of MPI on the host and in 
the container. The tool achieves this by installing a specific version of MPI on the host and automatically creating a container image
(currently based on Ubuntu) with a specific version of MPI that will run certain MPI programs within it to test the comptibility. A 
set of all such experiments with combinations of different MPI versions generates the final Compatibility Matrix results.

<<<<<<< HEAD
The version of a given MPI implementation to be used throughout the experiment is defined in a configuration file. For example, a default configuration file for Open MPI is available in `etc/openmpi.conf` and a default configuration file for MPICH is available in `etc/mpich.conf`. Users *must* specify the configuration file on the command line when running the tool (see examples).
=======
The version of a given MPI implementation to be used throughout an experiment is defined in a configuration file. For example, a 
default configuration file for Open MPI is available in `etc/openmpi.conf` and a default configuration file for MPICH is available 
in `etc/mpich.conf`. Users *must* specify the configuration file on the command line when running the tool (see examples). 

Once the tool has completed, view the ``openmpi-results.txt``/``mpich-results.txt`` to view results of various combinations of the 
versions and pick the host-container version combination most suitable to you.

---
**NOTE**

   The Singularity-mpi tool ignores any version of MPI manually installed on the host prior to using this tool. 

---
>>>>>>> c1f1465c

# Examples

## Run the tool with the default Open MPI versions and a simple helloworld test

``./main -configfile `pwd`/etc/openmpi.conf``

## Run the tool with the default Open MPI versions and Netpipe

``./main -configfile `pwd`/etc/openmpi.conf -netpipe``

## Run the tool with the default MPICH versions and a simple helloworld test

``./main -configfile `pwd`/etc/mpich.conf``

## Run the tool with the default MPICH versions and Netpipe

``./main -configfile `pwd`/etc/mpich.conf -netpipe``

These commands will run various MPI programs to test the compatibility between different versions:
- a basic HelloWorld test,
- NetPipe for points-to-point communications.

However, more tests will be included over time.<|MERGE_RESOLUTION|>--- conflicted
+++ resolved
@@ -38,9 +38,6 @@
 (currently based on Ubuntu) with a specific version of MPI that will run certain MPI programs within it to test the comptibility. A 
 set of all such experiments with combinations of different MPI versions generates the final Compatibility Matrix results.
 
-<<<<<<< HEAD
-The version of a given MPI implementation to be used throughout the experiment is defined in a configuration file. For example, a default configuration file for Open MPI is available in `etc/openmpi.conf` and a default configuration file for MPICH is available in `etc/mpich.conf`. Users *must* specify the configuration file on the command line when running the tool (see examples).
-=======
 The version of a given MPI implementation to be used throughout an experiment is defined in a configuration file. For example, a 
 default configuration file for Open MPI is available in `etc/openmpi.conf` and a default configuration file for MPICH is available 
 in `etc/mpich.conf`. Users *must* specify the configuration file on the command line when running the tool (see examples). 
@@ -54,7 +51,6 @@
    The Singularity-mpi tool ignores any version of MPI manually installed on the host prior to using this tool. 
 
 ---
->>>>>>> c1f1465c
 
 # Examples
 
